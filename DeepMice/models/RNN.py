import os
import numpy as np
import torch
import torch.nn as nn

from DeepMice.utils.data_loader import load_one_session, easy_train_test_loader


class LSTM(nn.Module):
  def __init__(self, input_size, embed_size, n_hidden, hidden_size,
               output_size, device, bi=True):
    '''Define a LSTM model

    Note that for our task, the data corresponds to:
    N = batch size = sessions
    L = sequence lenght = time points
    Hin = input size = neurons

    input_size: number of input units, should correspond to Hin
    embed_size: number of output units from the first layer, arbitrary
    n_hidden: number of hidden layers of the RNN
    hidden_size: number of hidden units for each hidden layer of the RNN
    output_size: number of readout units, should correspond to our features
    device: 'cpu' or 'cuda'
    bi: if the LSTM will be bidirectional, default = True
    '''
    super(LSTM, self).__init__()
    self.input_size = input_size
    self.embed_size = embed_size
    self.n_hidden = n_hidden
    self.hidden_size = hidden_size
    self.output_size = output_size
    # self.neurons_size = neurons_size
    self.device = device
    if bi is True:
      self.D = 2
    elif bi is False:
      self.D = 1

    self.fc1 = nn.Linear(input_size, embed_size, bias=True)

    self.relu = nn.ReLU()

    self.w_ie = torch.normal(1., 1/np.sqrt(input_size * embed_size),
                             size=(embed_size, input_size))
    with torch.no_grad():
      self.fc1.weight = nn.Parameter(self.w_ie)
    # Define the word embeddings
    # self.word_embeddings = nn.Embedding(neurons_size, embed_size)
    # Define the dropout layer
    # self.dropout = nn.Dropout(0.5)
    # Define the bilstm layer
    self.bilstm = nn.LSTM(embed_size, hidden_size,
                          num_layers=self.n_hidden,
                          batch_first=True,
                          bidirectional=bi)
    # Define the fully-connected layer
    self.fc2 = nn.Linear(hidden_size, output_size)


  def forward(self, input_seqence):
    # N = batch size (sessions)
    # L = sequence lenght (time points)
    # Hin = input size (neurons)

    # Data trough the first input layer should be of dims [N, ..., Hin]
    fc1_in = self.fc1(input_seqence)
    # print(fc1_in.size())
    # Rectified Linear Units activation
    fc1_out = self.relu(fc1_in)
    # print(fc1_out.size())

    # Define hidden layers of the RNN
    hidden = (torch.randn(self.n_hidden * self.D, fc1_in.size()[0],
                          self.hidden_size).to(self.device),
              torch.randn(self.n_hidden * self.D, fc1_in.size()[0],
                          self.hidden_size).to(self.device))
    # RNN activation
    # Data trough the RNN should be of dim [N, L, Hin]
    recurrent, hidden = self.bilstm(fc1_out, hidden)
    rec_out = self.relu(recurrent)

    # Pass data in the last full connected layer and apply softmax
    fc2_in = self.fc2(rec_out)
    fc2_out = torch.softmax(fc2_in, dim=-1).permute(0, 2, 1)

    return fc2_out


# Training function
<<<<<<< HEAD
def train(model, device, train_iter, valid_iter, epochs, learning_rate,
          criterion=nn.CrossEntropyLoss, optimizer=torch.optim.Adam):
  criterion = criterion()
=======
def train(model, device, train_iter, valid_iter, epochs, learning_rate, criterion=nn.CrossEntropyLoss(), optimizer=torch.optim.Adam):
  # Assign optimizer parameters
>>>>>>> f95937f4
  optimizer = optimizer(model.parameters(), lr=learning_rate)

  train_loss, validation_loss = [], []
  train_acc, validation_acc = [], []

  for epoch in range(epochs):
    #train
    model.train()
    running_loss = 0.
    correct, total = 0, 0
    steps = 0

    for idx, batch in enumerate(train_iter):
      # text = batch.text[0]
      data = torch.swapaxes(batch[0], -1, 1).float()
      # print(data.size())
      # print(type(text), text.shape)
      target = torch.unsqueeze(batch[1], 1).expand(-1, 21).float()
      # print(target.size())
      target = torch.autograd.Variable(target).long()
      data, target = data.to(device), target.to(device)

      # add micro for coding training loop
      optimizer.zero_grad()
      output = model(data)
      # print(output)
      # print(output.size())

      loss = criterion(output, target)
      loss.backward()
      optimizer.step()
      steps += 1
      running_loss += loss.item()

      # get accuracy
      _, predicted = torch.max(output, 1)
      # print(predicted, predicted.size(), target.size())
      total += target.size(0)
      # print(total)
      correct += (predicted == target).sum(0).numpy()

    train_loss.append(running_loss/len(train_iter))
    train_acc.append(correct/total)

    print('Epoch {0}\n'.format(epoch + 1),
          'Training loss: {0}\n'.format(running_loss/len(train_iter)),
          'Training accuracy: {0}'.format(100*correct/total))

    # print(f'Epoch: {epoch + 1}, '
    #       f'Training Loss: {running_loss/len(train_iter):.4f}, '
    #       f'Training Accuracy: {100*correct/total: .2f}%')

    # evaluate on validation data
    model.eval()
    running_loss = 0.
    correct, total = 0, 0

    with torch.no_grad():
      for idx, batch in enumerate(valid_iter):
        # text = batch.text[0]
        data = torch.swapaxes(batch[0], -1, 1).float()
        target = torch.unsqueeze(batch[1], 1).expand(-1, 21).float()
        target = torch.autograd.Variable(target).long()
        data, target = data.to(device), target.to(device)

        optimizer.zero_grad()
        output = model(data)

        loss = criterion(output, target)
        running_loss += loss.item()

        # get accuracy
        _, predicted = torch.max(output, 1)
        total += target.size(0)
        correct += (predicted == target).sum(0).numpy()

    validation_loss.append(running_loss/len(valid_iter))
    validation_acc.append(correct/total)

<<<<<<< HEAD
    print('Epoch {0}\n'.format(epoch + 1),
          'Validation Loss: {0}\n'.format(running_loss/len(valid_iter)),
          'Validation Accuracy: {0}'.format(100*correct/total))
    # print(f'Validation Loss: {running_loss/len(valid_iter):.4f}, '
    #       f'Validation Accuracy: {100*correct/total: .2f}%')
=======
    print(f'Validation Loss: {running_loss/len(valid_iter):.4f}, '
           f'Validation Accuracy: {100*correct/total: .2f}%')
>>>>>>> f95937f4

  return train_loss, train_acc, validation_loss, validation_acc


# Testing function
def test(model, device, test_iter):
  model.eval()
  correct = 0
  total = 0
  with torch.no_grad():
    for idx, batch in enumerate(test_iter):
      text = batch.text[0]
      target = batch.label
      target = torch.autograd.Variable(target).long()
      text, target = text.to(device), target.to(device)

      outputs = model(text)
      _, predicted = torch.max(outputs, 1)
      total += target.size(0)
      correct += (predicted == target).sum().item()

    acc = 100 * correct / total
    return acc


if __name__ == '__main__':
  # example use of the data loader (assumes file to be in working directory)

  path = '/mnt/sda5/python_projects/public/DeepMice/018_excSession_v1_ophys_856295914.nc'
  if not os.path.isfile(path):
    raise Exception(
      'Example file "{}" is not in working directory.'.format(path))
  data = load_one_session(path)

  train_loader, test_loader = easy_train_test_loader(data=data,
                                                     batch_size=128,
                                                     output='image_index',
                                                     test_ratio=0.2,
                                                     split_type='block_middle',
                                                     with_time=True,
                                                     return_all=False
                                                     )

<<<<<<< HEAD
=======

  X_batch, y_batch = next(iter(train_loader))
>>>>>>> f95937f4
  print('Data loaded successfully :)')
  print("Shape:", next(iter(train_loader))[0].shape)

  X_batch, y_batch = next(iter(train_loader))
  insz = X_batch.shape[1]
  ousz = len(np.unique(y_batch))
  # print(insz, ousz)

  model = LSTM(input_size=insz, embed_size=200, n_hidden=2, hidden_size=100,
               output_size=ousz, device='cpu', bi=False)

  train_loss, train_acc, validation_loss, validation_acc = \
    train(model, 'cpu', train_loader, test_loader, 100, 0.005,
        criterion=nn.CrossEntropyLoss, optimizer=torch.optim.Adam)

  # X_batch, y_batch = next(iter(train_loader))
  # print('Data loaded successfully :)')
  # print('X shape:', X_batch.shape)
  # print('y shape:', y_batch.shape)<|MERGE_RESOLUTION|>--- conflicted
+++ resolved
@@ -88,14 +88,9 @@
 
 
 # Training function
-<<<<<<< HEAD
 def train(model, device, train_iter, valid_iter, epochs, learning_rate,
           criterion=nn.CrossEntropyLoss, optimizer=torch.optim.Adam):
   criterion = criterion()
-=======
-def train(model, device, train_iter, valid_iter, epochs, learning_rate, criterion=nn.CrossEntropyLoss(), optimizer=torch.optim.Adam):
-  # Assign optimizer parameters
->>>>>>> f95937f4
   optimizer = optimizer(model.parameters(), lr=learning_rate)
 
   train_loss, validation_loss = [], []
@@ -162,7 +157,7 @@
         data, target = data.to(device), target.to(device)
 
         optimizer.zero_grad()
-        output = model(data)
+        output = model(text)
 
         loss = criterion(output, target)
         running_loss += loss.item()
@@ -170,21 +165,16 @@
         # get accuracy
         _, predicted = torch.max(output, 1)
         total += target.size(0)
-        correct += (predicted == target).sum(0).numpy()
+        correct += (predicted == target).sum().item()
 
     validation_loss.append(running_loss/len(valid_iter))
     validation_acc.append(correct/total)
 
-<<<<<<< HEAD
     print('Epoch {0}\n'.format(epoch + 1),
           'Validation Loss: {0}\n'.format(running_loss/len(valid_iter)),
           'Validation Accuracy: {0}'.format(100*correct/total))
     # print(f'Validation Loss: {running_loss/len(valid_iter):.4f}, '
     #       f'Validation Accuracy: {100*correct/total: .2f}%')
-=======
-    print(f'Validation Loss: {running_loss/len(valid_iter):.4f}, '
-           f'Validation Accuracy: {100*correct/total: .2f}%')
->>>>>>> f95937f4
 
   return train_loss, train_acc, validation_loss, validation_acc
 
@@ -209,7 +199,6 @@
     acc = 100 * correct / total
     return acc
 
-
 if __name__ == '__main__':
   # example use of the data loader (assumes file to be in working directory)
 
@@ -228,11 +217,6 @@
                                                      return_all=False
                                                      )
 
-<<<<<<< HEAD
-=======
-
-  X_batch, y_batch = next(iter(train_loader))
->>>>>>> f95937f4
   print('Data loaded successfully :)')
   print("Shape:", next(iter(train_loader))[0].shape)
 

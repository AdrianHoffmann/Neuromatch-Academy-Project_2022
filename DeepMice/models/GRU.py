<<<<<<< HEAD
=======

import copy
>>>>>>> 23c883a3
from pathlib import Path

import matplotlib.pyplot as plt
import numpy as np
import torch
import torch.nn as nn
import torch.nn.functional as F
from torch.utils.data import DataLoader
# Local library imports
from DeepMice.utils.sequential_data_loader import DataInterface, SequentialDataset
from DeepMice.utils.helpers import set_seed, set_device, seed_worker


class GRU(nn.Module):
    def __init__(self, example_batch_X, x_feat_length=20, gru_hidden_size=9):
        super().__init__()
        # Assign parameters
        self.n_batches = example_batch_X.shape[0]  # However, we do not need this
        self.n_trials = example_batch_X.shape[1]
        self.n_neurons = example_batch_X.shape[2]
        self.n_timestamps = example_batch_X.shape[3]
        self.x_feat_length = x_feat_length
        self.gru_hidden_size = gru_hidden_size
        self.n_images = 8 + 1

        # Define layers
        self.encoder_layer = nn.Linear(in_features=self.n_neurons*self.n_timestamps,
                             out_features=self.x_feat_length,
                             bias=True)
        self.rnn = nn.GRU(input_size=self.x_feat_length,
                          hidden_size=self.gru_hidden_size,
                          num_layers=1,
                          batch_first=True)
        self.decoder_layer = nn.Linear(in_features=self.gru_hidden_size,
                                       out_features=self.n_images,
                                       bias=True)

    def forward(self, input_batch, ):
        """ Forward pass through the network

        input_batch: (nr_batches, len_sequence, nr_neurons, time)
        """
        # flatten neurons, time dimension
        x = torch.flatten(input_batch, start_dim=2, end_dim=-1)
        # x shape: (nr_batches, len_sequence, nr_neurons*time)

        # Encoding
        x = self.encoder_layer(x)
        x = F.relu(x)
        # x shape: (nr_batches, len_sequence, x_feat_length)

        # Recurrent network
        x, h_n = self.rnn(x, )  # h_0 can still be given
        # x shape: (nr_batches, len_sequence, gru_hidden_size)

        # Decoding
        y_logit = self.decoder_layer(x)
        # y_logit shape: (nr_batches, len_sequence, n_images)

        # Softmax
        # y_pred = torch.softmax(x, )
        # y shape: (nr_batches, len_sequence, 1)

        return y_logit


def train(model, train_loader, valid_loader, device,
          learn_rate, n_epochs, patience,
          criterion=nn.CrossEntropyLoss(), optimizer=torch.optim.Adam):

    model.to(device)
    # Assign optimizer parameters
    optimizer = optimizer(model.parameters(), lr=learn_rate)

    # Allocate loss and accuracy data
    train_loss, validation_loss = [], []
    train_acc, validation_acc = [], []
    best_acc = -1e3  # below first accuracy for sure...
    wait = 0

    # early_stopping = EarlyStopping(patience=patience, verbose=True)
    for epoch in range(n_epochs):
        # Train
        model.train()  # Tell model that we start training

        # Reset loss and accuracy
        running_loss = 0
        running_correct = 0
        running_total = 0

        for batch_index, batch in enumerate(train_loader):
            # send to GPU
            X_batch, y_batch, init_batch = batch
            y_batch = y_batch.long()   # change datatype of prediction to long int
            X_batch, y_batch = X_batch.to(device), y_batch.to(device)

            # Optimize model
            optimizer.zero_grad()
            output = model(X_batch)
            # output shape (nr_batches, len_sequence, n_images)

            # Calculate loss and optimize
            loss = criterion(torch.transpose(output, 1, 2), y_batch)
            loss.backward()
            optimizer.step()
            running_loss += loss.item()

            # Calculate accuracy
            _, predicted = torch.max(output, dim=2)

            running_correct += (predicted == y_batch).sum().to('cpu').numpy()  # Simply copied .sum(0).numpy() from RNN.py
            running_total += torch.numel(y_batch)

        train_loss.append(running_loss / len(train_loader))
        train_acc.append(running_correct / running_total)

        # Evaluate on validation data
        model.eval()
        val_loss = 0.
        val_correct, val_total = 0, 0

        for batch_index, batch in enumerate(valid_loader):
            # send to GPU
            X_batch, y_batch, init_batch = batch
            y_batch = y_batch.long()  # change datatype of prediction to long int
            X_batch, y_batch = X_batch.to(device), y_batch.to(device)

            output = model(X_batch)
            # output shape (nr_batches, len_sequence, n_images)

            loss = criterion(torch.transpose(output, 1, 2), y_batch)
            val_loss += loss.item()

            # Calculate accuracy
            _, predicted = torch.max(output, dim=2)
            val_correct += (predicted == y_batch).sum().to('cpu').numpy()  # Simply copied .sum(0).numpy() from RNN.py
            val_total += torch.numel(y_batch)

        validation_loss.append(val_loss / len(valid_loader))
        validation_acc.append(val_correct / val_total)

        print(f"Epoch {epoch:3.0f} | Training loss:     {train_loss[-1]:1.3f} | Validation loss:     {validation_loss[-1]:1.3f}\n"
              f"            Training accuracy: {train_acc[-1] * 100:3.2f}  | Validation accuracy: {validation_acc[-1] * 100:3.2f}"
              )

        # Early stopping
        if (validation_acc[-1] > best_acc):
            best_acc = validation_acc[-1]
            best_epoch = epoch
            best_model = copy.deepcopy(model).to('cpu')
            wait = 0
        else:
            wait += 1

        if wait > patience:
            print(f'Early stopped with best epoch: {best_epoch}')
            break

<<<<<<< HEAD
            print(f"Epoch {epoch}: \n"
                  f"   Training loss:     {train_loss[-1]:1.3f}  | Validation loss:          {validation_loss[-1]:1.3f}\n"
                  f"   Training accuracy: {train_acc[-1] * 100:3.2f}  | Validation accuracy: {validation_acc[-1] * 100:3.2f}"
                  )
    return model
=======
    return best_model, best_epoch, train_loss, train_acc, validation_loss, validation_acc

>>>>>>> 23c883a3

def test(model, device, test_loader):
    model.eval()
    model.to(device)

    test_correct, test_total = 0, 0
    for batch_index, batch in enumerate(test_loader):
        # send to GPU
        X_batch, y_batch, init_batch = batch
        y_batch = y_batch.long()  # change datatype of prediction to long int
        X_batch, y_batch = X_batch.to(device), y_batch.to(device)

        output = model(X_batch)

        # Calculate accuracy
        _, predicted = torch.max(output, dim=2)
        test_correct += (predicted == y_batch).sum().to('cpu').numpy()  # Simply copied .sum(0).numpy() from RNN.py
        test_total += torch.numel(y_batch)

    accuracy = test_correct / test_total
    return accuracy


if __name__ == "__main__":
    # Paths
    session_number = 20
    path_to_data_folder = Path('/Users/mc/PycharmProjects/DeepMice/DeepMice/data/')
    path_to_session_file = list(path_to_data_folder.glob(f'*{session_number}_*.nc'))[0]
    # ex_path = Path('/Users/mc/PycharmProjects/DeepMice/DeepMice/data/020_excSession_v1_ophys_858863712.nc')    # example file
    # ex_path = Path('/Users/mc/PycharmProjects/DeepMice/DeepMice/data/018_excSession_v1_ophys_856295914.nc')

    # Load data
    data_interface = DataInterface(path=path_to_session_file)
    dataset_train = SequentialDataset(data_interface, part='train', len_sequence=15)
    dataset_val = SequentialDataset(data_interface, part='val', len_sequence=15,)
    dataset_test = SequentialDataset(data_interface, part='test', len_sequence=15,)

    # set seeds
    SEED = 2021
    g_seed = torch.Generator()
    g_seed.manual_seed(SEED)
    set_seed(seed=SEED)
    DEVICE = set_device()

    train_loader = DataLoader(dataset_train, batch_size=5, shuffle=True,
                              worker_init_fn=seed_worker, generator=g_seed)

    val_loader = DataLoader(dataset_val, batch_size=5, shuffle=False,
                              worker_init_fn=seed_worker, generator=g_seed)

    test_loader = DataLoader(dataset_test, batch_size=5, shuffle=False,
                              worker_init_fn=seed_worker, generator=g_seed)

    X_b, y_b, init_b = next(iter(train_loader))
    # print(X_b.shape,    # Neural activity (batch_size, len_sequence, nr_neurons, time)
    #       y_b.shape,    # Shown images    (batch_size, len_sequence)
    #       init_b.shape) # Initial image   (batch_size, 1)

    # Initialize model
    model = GRU(example_batch_X=X_b)

    # Train and validate model
    best_model, best_epoch, train_loss, train_acc, validation_loss, validation_acc = train(
        model=model,
        train_loader=train_loader,
        valid_loader=val_loader,
        device=DEVICE,
        learn_rate=1e-3, n_epochs=50, patience=5,
        criterion=nn.CrossEntropyLoss(),
        optimizer=torch.optim.Adam
    )

    # Save the model
    # TODO: save the model later

    # Test model
    accuracy = test(model=model,
                    test_loader=test_loader,
                    device=DEVICE)
<|MERGE_RESOLUTION|>--- conflicted
+++ resolved
@@ -1,8 +1,3 @@
-<<<<<<< HEAD
-=======
-
-import copy
->>>>>>> 23c883a3
 from pathlib import Path
 
 import matplotlib.pyplot as plt
@@ -161,16 +156,8 @@
             print(f'Early stopped with best epoch: {best_epoch}')
             break
 
-<<<<<<< HEAD
-            print(f"Epoch {epoch}: \n"
-                  f"   Training loss:     {train_loss[-1]:1.3f}  | Validation loss:          {validation_loss[-1]:1.3f}\n"
-                  f"   Training accuracy: {train_acc[-1] * 100:3.2f}  | Validation accuracy: {validation_acc[-1] * 100:3.2f}"
-                  )
-    return model
-=======
     return best_model, best_epoch, train_loss, train_acc, validation_loss, validation_acc
 
->>>>>>> 23c883a3
 
 def test(model, device, test_loader):
     model.eval()
